# Ionic Angular v4

Ionic components will be working toward embracing web components with the following goals:

<<<<<<< HEAD
- Users continue to use Angular to develop their apps and components
- No changes to the development and build time experience
- Minimal changes to the user’s markup
- Reduce build times
- Reduce startup times
- Ionic components are loaded asynchronously by default and without added configuration
=======
[Ionic](https://ionicframework.com/) is the open-source mobile app development framework that makes it easy to
build top quality native and progressive web apps with web technologies.
>>>>>>> 257b5fcc

For the most part, `ionic-angular` will continue to work the same way, using the same API as previous versions. However, the implementation of some of the less complex components, such as `ion-badge`, will use the standardized web component v1 spec, which ships today in a majority of browsers. Additionally, for browsers that do not support web components, polyfills are added on-demand, which is already built into `ionic-angular` v4.

<<<<<<< HEAD
We will continue to develop and support ionic-angular v3 in the master branch. Ultimately the differences between v3 and v4 are internal, but on the surface it's the same `ionic-angular` as v3. :beers:
=======
See the [Building Apps with Ionic](https://adamdbradley.github.io/building-with-ionic2) slides for a quick
overview or watch our [Crash Course](https://youtu.be/O2WiI9QrS5s) video for a quick walkthrough on how to get
started using Ionic.
>>>>>>> 257b5fcc


<<<<<<< HEAD
### Changes
=======
Start a new project by following our quick [Getting Started guide](https://ionicframework.com/getting-started/).
We would love to hear from you! If you have any feedback or run into issues using our framework, please file
an [issue](https://github.com/driftyco/ionic/issues/new) on this repository.
>>>>>>> 257b5fcc

#### `@NgModule` Updates

What's great is that Angular already supports and works with web components! In order to enable them simply add `CUSTOM_ELEMENTS_SCHEMA` to the `schemas` property of `@NgModule`, such as:

```
import { NgModule, CUSTOM_ELEMENTS_SCHEMA } from '@angular/core';

@NgModule({
  ...
  schemas: [CUSTOM_ELEMENTS_SCHEMA]
})
export class AppModule {}
```

<<<<<<< HEAD
#### `ion-label` Required

Previously an `ion-label` would automatically get added to `ion-item` if one wasn't provided. Now an `ion-label` must always be added if the item is used to display text.

```
  <ion-item>
    <ion-label>Item's Text!</ion-label>
  </ion-item>
```


### Testing

Update your `package.json` to match the following dependencies, remove the existing node_modules directory, and then run npm install:

```
  "@ionic/app-scripts": "nightly"
  "ionic-angular": "canary"
```


### Future Goals

As Ionic components migrate to the web component standard, a goal of ours is to have Ionic components easily work within all of the popular frameworks.
=======
### Ionic V1

The source code for Ionic V1 has been moved to [driftyco/ionic-v1](https://github.com/driftyco/ionic-v1).
Please open any issues and pull requests related to Ionic V1 on that repository.
>>>>>>> 257b5fcc
<|MERGE_RESOLUTION|>--- conflicted
+++ resolved
@@ -2,52 +2,20 @@
 
 Ionic components will be working toward embracing web components with the following goals:
 
-<<<<<<< HEAD
 - Users continue to use Angular to develop their apps and components
 - No changes to the development and build time experience
 - Minimal changes to the user’s markup
 - Reduce build times
 - Reduce startup times
 - Ionic components are loaded asynchronously by default and without added configuration
-=======
-[Ionic](https://ionicframework.com/) is the open-source mobile app development framework that makes it easy to
-build top quality native and progressive web apps with web technologies.
->>>>>>> 257b5fcc
 
 For the most part, `ionic-angular` will continue to work the same way, using the same API as previous versions. However, the implementation of some of the less complex components, such as `ion-badge`, will use the standardized web component v1 spec, which ships today in a majority of browsers. Additionally, for browsers that do not support web components, polyfills are added on-demand, which is already built into `ionic-angular` v4.
 
-<<<<<<< HEAD
 We will continue to develop and support ionic-angular v3 in the master branch. Ultimately the differences between v3 and v4 are internal, but on the surface it's the same `ionic-angular` as v3. :beers:
-=======
-See the [Building Apps with Ionic](https://adamdbradley.github.io/building-with-ionic2) slides for a quick
-overview or watch our [Crash Course](https://youtu.be/O2WiI9QrS5s) video for a quick walkthrough on how to get
-started using Ionic.
->>>>>>> 257b5fcc
 
 
-<<<<<<< HEAD
 ### Changes
-=======
-Start a new project by following our quick [Getting Started guide](https://ionicframework.com/getting-started/).
-We would love to hear from you! If you have any feedback or run into issues using our framework, please file
-an [issue](https://github.com/driftyco/ionic/issues/new) on this repository.
->>>>>>> 257b5fcc
 
-#### `@NgModule` Updates
-
-What's great is that Angular already supports and works with web components! In order to enable them simply add `CUSTOM_ELEMENTS_SCHEMA` to the `schemas` property of `@NgModule`, such as:
-
-```
-import { NgModule, CUSTOM_ELEMENTS_SCHEMA } from '@angular/core';
-
-@NgModule({
-  ...
-  schemas: [CUSTOM_ELEMENTS_SCHEMA]
-})
-export class AppModule {}
-```
-
-<<<<<<< HEAD
 #### `ion-label` Required
 
 Previously an `ion-label` would automatically get added to `ion-item` if one wasn't provided. Now an `ion-label` must always be added if the item is used to display text.
@@ -71,10 +39,4 @@
 
 ### Future Goals
 
-As Ionic components migrate to the web component standard, a goal of ours is to have Ionic components easily work within all of the popular frameworks.
-=======
-### Ionic V1
-
-The source code for Ionic V1 has been moved to [driftyco/ionic-v1](https://github.com/driftyco/ionic-v1).
-Please open any issues and pull requests related to Ionic V1 on that repository.
->>>>>>> 257b5fcc
+As Ionic components migrate to the web component standard, a goal of ours is to have Ionic components easily work within all of the popular frameworks.