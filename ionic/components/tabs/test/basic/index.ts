--- conflicted
+++ resolved
@@ -54,13 +54,7 @@
   `
 })
 class Tab2 {
-<<<<<<< HEAD
-  constructor(nav: NavController) {
-    this.nav = nav;
-
-=======
   constructor() {
->>>>>>> ca002efa
     this.sessions = [];
     for(var i = 1; i <= 250; i++) {
       this.sessions.push({
@@ -105,11 +99,7 @@
       </ion-content>
     </ion-menu>
 
-<<<<<<< HEAD
-    <ion-tabs #content>
-=======
     <ion-tabs #content tabbar-style="secondary">
->>>>>>> ca002efa
       <ion-tab tab-title="Plain List" tab-icon="star" [root]="root1"></ion-tab>
       <ion-tab tab-title="Schedule" tab-icon="globe" [root]="root2"></ion-tab>
       <ion-tab tab-title="Stopwatch" tab-icon="stopwatch" [root]="root3"></ion-tab>
